﻿using System;
using System.Collections.Generic;
using System.Linq;
using System.Threading;
using System.Threading.Tasks;
using WorkflowsCore.Time;

namespace WorkflowsCore
{
    public abstract class WorkflowBase
    {
        private readonly Func<IWorkflowStateRepository> _workflowRepoFactory;

        private readonly Lazy<IWorkflowMetadata> _metadata;

        private readonly TaskCompletionSource<bool> _startedTaskCompletionSource =
            new TaskCompletionSource<bool>(TaskCreationOptions.RunContinuationsAsynchronously);

        private readonly TaskCompletionSource<bool> _completedTaskCompletionSource =
            new TaskCompletionSource<bool>(TaskCreationOptions.RunContinuationsAsynchronously);

        private readonly IList<string> _actions = new List<string>(); 
        private readonly IDictionary<string, ActionDefinition> _actionsDefinitions = 
            new Dictionary<string, ActionDefinition>();

        private readonly ConcurrentExclusiveSchedulerPair _concurrentExclusiveSchedulerPair;

        private object _id;
        private Exception _exception;
        private bool _wasStared;
        private bool _isCancellationRequested;

        protected WorkflowBase()
            : this(null, true)
        {
        }

        protected WorkflowBase(Func<IWorkflowStateRepository> workflowRepoFactory)
            : this(workflowRepoFactory, true)
        {
        }

        protected WorkflowBase(
            Func<IWorkflowStateRepository> workflowRepoFactory,
            bool isStateInitializedImmediatelyAfterStart)
        {
            _metadata = new Lazy<IWorkflowMetadata>(
                () => Utilities.WorkflowMetadataCache.GetWorkflowMetadata(GetType()),
                LazyThreadSafetyMode.PublicationOnly);
            _concurrentExclusiveSchedulerPair = Utilities.WorkflowsTaskScheduler == null
                ? new ConcurrentExclusiveSchedulerPair()
                : new ConcurrentExclusiveSchedulerPair(Utilities.WorkflowsTaskScheduler);
            _workflowRepoFactory = workflowRepoFactory ?? (() => new DummyWorkflowStateRepository());
            if (isStateInitializedImmediatelyAfterStart)
            {
                StateInitializedTask = StartedTask;
            }
            else
            {
                StateInitializedTaskCompletionSource =
                    new TaskCompletionSource<bool>(TaskCreationOptions.RunContinuationsAsynchronously);
                StateInitializedTask = StateInitializedTaskCompletionSource.Task;
            }

            CancellationTokenSource = new CancellationTokenSource();
        }

        protected internal event EventHandler<ActionExecutedEventArgs> ActionExecuted;

        public object Id
        {
            get
            {
                return _id;
            }

            set
            {
                var oldValue = Interlocked.CompareExchange(ref _id, value, null);
                if (ReferenceEquals(_id, oldValue))
                {
                    throw new InvalidOperationException();
                }
            }
        }

        public IWorkflowMetadata Metadata => _metadata.Value;

        public Task StartedTask => _startedTaskCompletionSource.Task;

        public Task StateInitializedTask { get; }

        public Task CompletedTask => _completedTaskCompletionSource.Task;

        public bool IsWorkflowTaskScheduler => TaskScheduler.Current == WorkflowTaskScheduler;

        internal NamedValues TransientData { get; } = new NamedValues();

        protected static ITimeProvider TimeProvider => Utilities.TimeProvider;

        private CancellationTokenSource CancellationTokenSource { get; }

        private TaskScheduler WorkflowTaskScheduler => _concurrentExclusiveSchedulerPair.ExclusiveScheduler;

        [DataField(IsTransient = true)]
        private TaskCompletionSource<bool> StateInitializedTaskCompletionSource { get; }

        [DataField]
        private IDictionary<string, int> ActionStats { get; set; }

        public void StartWorkflow(
            object id = null,
            IReadOnlyDictionary<string, object> initialWorkflowData = null,
            IReadOnlyDictionary<string, object> loadedWorkflowData = null,
            IReadOnlyDictionary<string, object> initialWorkflowTransientData = null,
            Action beforeWorkflowStarted = null,
            Action afterWorkflowFinished = null)
        {
            lock (CancellationTokenSource)
            {
                if (_wasStared)
                {
                    throw new InvalidOperationException();
                }

                _wasStared = true;
                DoWorkflowTaskAsync(
                    w =>
                    {
                        OnInit();
                        if (initialWorkflowData != null)
                        {
                            w.Metadata.SetData(w, initialWorkflowData);
                        }

                        if (initialWorkflowTransientData != null)
                        {
                            w.Metadata.SetTransientData(w, initialWorkflowTransientData);
                        }

                        var wasCreated = false;
                        if (loadedWorkflowData == null)
                        {
                            wasCreated = true;
                            OnCreated();
                            SaveWorkflowData();
                        }
                        else
                        {
                            if (id != null)
                            {
                                Id = id;
                            }

                            w.Metadata.SetData(w, loadedWorkflowData);
                            OnLoaded();
                        }

                        beforeWorkflowStarted?.Invoke();

                        if (!_startedTaskCompletionSource.TrySetResult(true))
                        {
                            return Task.CompletedTask;
                        }

                        if (!wasCreated && ReferenceEquals(StateInitializedTask, StartedTask))
                        {
                            SaveWorkflowData();
                        }

                        return RunAsync();
                    },
                    forceExecution: true).Unwrap().ContinueWith(
                        t =>
                        {
                            var canceled = false;
                            Exception exception = null;
                            try
                            {
                                lock (CancellationTokenSource)
                                {
                                    ProcessWorkflowCompletion(t, afterWorkflowFinished, out exception, out canceled);
                                }
                            }
                            catch (Exception ex)
                            {
                                exception = GetAggregatedExceptions(exception, ex);
                            }
                            finally
                            {
                                if (exception != null)
                                {
                                    _completedTaskCompletionSource.SetException(exception);
                                }
                                else if (canceled)
                                {
                                    _completedTaskCompletionSource.SetCanceled();
                                }
                                else
                                {
                                    _completedTaskCompletionSource.SetResult(true);
                                }
                            }
                        },
                        CancellationToken.None,
                        TaskContinuationOptions.RunContinuationsAsynchronously | TaskContinuationOptions.PreferFairness,
                        WorkflowTaskScheduler);
            }
        }

        public Task RunViaWorkflowTaskScheduler(Action action, bool forceExecution = false) =>
            RunViaWorkflowTaskScheduler(w => action(), forceExecution);

        public Task<T> RunViaWorkflowTaskScheduler<T>(Func<T> func, bool forceExecution = false) =>
            RunViaWorkflowTaskScheduler(w => func(), forceExecution);

        public Task RunViaWorkflowTaskScheduler(Action<WorkflowBase> action, bool forceExecution = false)
        {
            if (IsWorkflowTaskScheduler)
            {
                action(this);
                return Task.CompletedTask;
            }

            return DoWorkflowTaskAsync(action, forceExecution);
        }

        public Task<T> RunViaWorkflowTaskScheduler<T>(Func<WorkflowBase, T> func, bool forceExecution = false)
        {
            if (IsWorkflowTaskScheduler)
            {
                return Task.FromResult(func(this));
            }

            return DoWorkflowTaskAsync(func, forceExecution);
        }

        public void EnsureWorkflowTaskScheduler()
        {
            if (!IsWorkflowTaskScheduler)
            {
                throw new InvalidOperationException("This operation cannot be used outside of workflow task scheduler");
            }
        }

        public Task DoWorkflowTaskAsync(Action action, bool forceExecution = false) =>
            DoWorkflowTaskAsync(w => action(), forceExecution);

        public Task<T> DoWorkflowTaskAsync<T>(Func<T> func, bool forceExecution = false) =>
            DoWorkflowTaskAsync(w => func(), forceExecution);

        public Task DoWorkflowTaskAsync(Action<WorkflowBase> action, bool forceExecution = false)
        {
            return Utilities.SetCurrentCancellationTokenTemporarily(
                CancellationTokenSource.Token,
                () => Task.Factory.StartNew(
                    async () =>
                    {
                        if (!forceExecution)
                        {
                            await StartedTask;
                        }

                        action(this);
                    },
                    forceExecution ? CancellationToken.None : Utilities.CurrentCancellationToken,
                    TaskCreationOptions.PreferFairness,
                    WorkflowTaskScheduler)).Unwrap();
        }

        public Task<T> DoWorkflowTaskAsync<T>(Func<WorkflowBase, T> func, bool forceExecution = false)
        {
            return Utilities.SetCurrentCancellationTokenTemporarily(
                CancellationTokenSource.Token,
                () => Task.Factory.StartNew(
                    async () =>
                    {
                        if (!forceExecution)
                        {
                            await StartedTask;
                        }

                        return func(this);
                    },
                    forceExecution ? CancellationToken.None : Utilities.CurrentCancellationToken,
                    TaskCreationOptions.PreferFairness,
                    WorkflowTaskScheduler)).Unwrap();
        }

        public Task<object> GetIdAsync() => DoWorkflowTaskAsync(() => Id);

        public Task ExecuteActionAsync(string action, bool throwNotAllowed = true) => 
            ExecuteActionAsync<object>(action, new Dictionary<string, object>(), throwNotAllowed);

        public Task ExecuteActionAsync(
            string action,
            IReadOnlyDictionary<string, object> parameters,
            bool throwNotAllowed = true)
        {
            return ExecuteActionAsync<object>(action, parameters, throwNotAllowed);
        }

        public Task<T> ExecuteActionAsync<T>(string action, bool throwNotAllowed = true) => 
            ExecuteActionAsync<T>(action, new Dictionary<string, object>(), throwNotAllowed);

        public Task<T> ExecuteActionAsync<T>(
            string action,
            IReadOnlyDictionary<string, object> parameters,
            bool throwNotAllowed = true)
        {
            return DoWorkflowTaskAsync(
                async () =>
                {
                    await StateInitializedTask;
                    return ExecuteAction<T>(action, parameters, throwNotAllowed);
                }).Unwrap();
        }

        public void StopWorkflow(Exception exception)
        {
            if (exception == null)
            {
                throw new ArgumentNullException(nameof(exception));
            }

            Cancel(exception);
        }

        public void CancelWorkflow() => Cancel();

        public Task<IList<string>> GetAvailableActionsAsync()
        {
            return DoWorkflowTaskAsync(
                async () =>
                {
                    await StateInitializedTask;
                    return GetAvailableActions();
                }).Unwrap();
        }

        public Task<T> TryGetDataFieldAsync<T>(string key, bool forceExecution = false) =>
            RunViaWorkflowTaskScheduler(() => Metadata.TryGetDataField<T>(this, key), forceExecution);

        public Task<T> GetDataFieldAsync<T>(string key, bool forceExecution = false) => 
            RunViaWorkflowTaskScheduler(() => Metadata.GetDataField<T>(this, key), forceExecution);

        public Task<T> GetTransientDataFieldAsync<T>(string key, bool forceExecution = false) =>
            RunViaWorkflowTaskScheduler(() => Metadata.GetTransientDataField<T>(this, key), forceExecution);

        internal static Exception GetAggregatedExceptions(Exception exception, Exception newException) =>
            exception == null ? newException : new AggregateException(exception, newException);

        internal Task ClearTimesExecutedAsync(string action)
        {
            return DoWorkflowTaskAsync(
                () =>
                {
                    ClearTimesExecuted(action);
                    SaveWorkflowData();
                });
        }

        protected internal bool WasExecuted(string action) => TimesExecuted(action) > 0;

        protected NamedValues GetActionMetadata(string action) => GetActionDefinition(action).Metadata;

        protected void SaveWorkflowData() => _workflowRepoFactory().SaveWorkflowData(this);

        protected virtual void OnInit()
        {
            ActionStats = new Dictionary<string, int>();
            OnActionsInit();
        }

        protected virtual void OnActionsInit()
        {
        }

        protected virtual void OnCreated()
        {
        }

        protected virtual void OnLoaded()
        {
        }

        protected abstract Task RunAsync();

        protected virtual void OnCanceled()
        {
        }

        protected void Sleep()
        {
            if (CompletedTask.IsCompleted)
            {
                throw new InvalidOperationException();
            }

            _workflowRepoFactory().MarkWorkflowAsSleeping(this);
        }

        protected void Wake()
        {
            if (CompletedTask.IsCompleted)
            {
                throw new InvalidOperationException();
            }

            _workflowRepoFactory().MarkWorkflowAsInProgress(this);
        }

        protected virtual bool IsActionAllowed(string action) => true;

        protected int TimesExecuted(string action)
        {
            var actionDefinition = GetActionDefinition(action);
            int stats;
            return !ActionStats.TryGetValue(actionDefinition.Synonyms.First(), out stats) ? 0 : stats;
        }

        protected void ClearTimesExecuted(string action) => 
            ActionStats.Remove(GetActionDefinition(action).Synonyms.First());

        protected void SetStateInitialized()
        {
            if (StateInitializedTaskCompletionSource == null)
            {
                throw new InvalidOperationException();
            }

            if (StateInitializedTaskCompletionSource.TrySetResult(true))
            {
                SaveWorkflowData();
            }
        }

        protected void ConfigureAction(
            string action,
            Action actionHandler = null,
            IReadOnlyDictionary<string, object> metadata = null,
            string synonym = null,
            IEnumerable<string> synonyms = null,
            bool isHidden = false)
        {
            ConfigureAction<object>(
                action,
                _ =>
                {
                    actionHandler?.Invoke();
                    return null;
                },
                metadata,
                synonym,
                synonyms,
                isHidden);
        }

        protected void ConfigureAction(
            string action,
            Action<NamedValues> actionHandler,
            IReadOnlyDictionary<string, object> metadata = null,
            string synonym = null,
            IEnumerable<string> synonyms = null,
            bool isHidden = false)
        {
            ConfigureAction<object>(
                action,
                parameters =>
                {
                    actionHandler(parameters);
                    return null;
                },
                metadata,
                synonym,
                synonyms,
                isHidden);
        }

        protected void ConfigureAction<T>(
            string action,
            Func<T> actionHandler,
            IReadOnlyDictionary<string, object> metadata = null,
            string synonym = null,
            IEnumerable<string> synonyms = null,
            bool isHidden = false)
        {
            ConfigureAction(action, _ => actionHandler(), metadata, synonym, synonyms, isHidden);
        }

        protected void ConfigureAction<T>(
            string action,
            Func<NamedValues, T> actionHandler,
            IReadOnlyDictionary<string, object> metadata = null,
            string synonym = null,
            IEnumerable<string> synonyms = null,
            bool isHidden = false)
        {
            var allSynonyms = new List<string> { action };
            if (synonym != null)
            {
                allSynonyms.Add(synonym);
            }

            allSynonyms.AddRange(synonyms ?? new List<string>());
            ConfigureActionCore(
                action,
                actionHandler,
                metadata,
                allSynonyms,
                isHidden: isHidden);

            foreach (var curSynonym in allSynonyms.Skip(1))
            {
                ConfigureActionCore(
                    curSynonym,
                    actionHandler,
                    metadata,
                    allSynonyms,
                    true,
                    isHidden);
            }
        }

        protected IList<string> GetActionSynonyms(string action) => GetActionDefinition(action).Synonyms;

        protected void ExecuteAction(string action, bool throwNotAllowed = true) =>
            ExecuteAction<object>(action, new Dictionary<string, object>(), throwNotAllowed);

        protected T ExecuteAction<T>(string action, bool throwNotAllowed = true) =>
            ExecuteAction<T>(action, new Dictionary<string, object>(), throwNotAllowed);

        protected T ExecuteAction<T>(
            string action,
            IReadOnlyDictionary<string, object> parameters,
            bool throwNotAllowed = true)
        {
            var namedValues = new NamedValues(parameters);
            bool wasExecuted;
            var result = OnExecuteAction(action, namedValues, throwNotAllowed, out wasExecuted);
            if (wasExecuted)
            {
                ActionExecuted?.Invoke(
                    this,
                    new ActionExecutedEventArgs(GetActionSynonyms(action), namedValues));
            }

            return (T)result;
        }

<<<<<<< HEAD
        protected bool IsActionHidden(string action) => _actionsDefinitions[action].IsHidden;

        private static Exception GetAggregatedExceptions(Exception exception, Exception newException) => 
            exception == null ? newException : new AggregateException(exception, newException);

=======
>>>>>>> 8d15becc
        private void ProcessWorkflowCompletion(
            Task task,
            Action afterWorkflowFinished,
            out Exception exception,
            out bool canceled)
        {
            canceled = false;
            exception = null;

            // Ensure any background child activities are canceled and ignore further workflow actions if not enforced
            var isCancellationRequested = _isCancellationRequested;
            Cancel();
            try
            {
                switch (task.Status)
                {
                    case TaskStatus.RanToCompletion:
                        if (isCancellationRequested || _exception != null)
                        {
                            HandleCancellation(isCancellationRequested, out exception, out canceled);
                        }
                        else
                        {
                            _workflowRepoFactory().MarkWorkflowAsCompleted(this);
                        }

                        break;
                    case TaskStatus.Faulted: 
                        // ReSharper disable once PossibleNullReferenceException
                        _exception = GetAggregatedExceptions(_exception, task.Exception.GetBaseException());
                        HandleCancellation(isCancellationRequested, out exception, out canceled);
                        break;
                    case TaskStatus.Canceled:
                        if (isCancellationRequested || _exception != null)
                        {
                            HandleCancellation(isCancellationRequested, out exception, out canceled);
                        }
                        else
                        {
                            exception =
                                new TaskCanceledException("Unexpected cancellation of child activity");
                            _workflowRepoFactory().MarkWorkflowAsFailed(this, exception);
                        }

                        break;
                    default:
                        exception = new ArgumentOutOfRangeException();
                        break;
                }
            }
            catch (Exception ex)
            {
                exception = GetAggregatedExceptions(exception, ex);
            }
            finally
            {
                afterWorkflowFinished?.Invoke();
            }
        }

        private void HandleCancellation(bool isCancellationRequested, out Exception exception, out bool canceled)
        {
            exception = null;
            canceled = false;

            if (!isCancellationRequested && _exception != null)
            {
                _workflowRepoFactory().MarkWorkflowAsFailed(this, _exception);
                exception = _exception;
                return;
            }

            _workflowRepoFactory().MarkWorkflowAsCanceled(this, _exception);
            OnCanceled();
            canceled = true;
        }

        private void Cancel(Exception exception = null)
        {
            lock (CancellationTokenSource)
            {
                _isCancellationRequested |= exception == null;

                RunViaWorkflowTaskScheduler(
                    () =>
                    {
                        _startedTaskCompletionSource.TrySetCanceled();
                        StateInitializedTaskCompletionSource?.TrySetCanceled();
                        try
                        {
                            CancellationTokenSource.Cancel();
                        }
                        catch (Exception ex)
                        {
                            _exception = GetAggregatedExceptions(_exception, ex);
                        }
                    },
                    forceExecution: exception == null);

                if (exception != null)
                {
                    _exception = GetAggregatedExceptions(_exception, exception);
                }
            }
        }

        private object OnExecuteAction(
            string action,
            NamedValues parameters,
            bool throwNotAllowed,
            out bool wasExecuted)
        {
            var actionDefinition = GetActionDefinition(action);

            if (!IsActionAllowed(action))
            {
                if (throwNotAllowed)
                {
                    throw new InvalidOperationException($"{action} action is not allowed");
                }

                wasExecuted = false;
                return null;
            }

            wasExecuted = true;
            var result = actionDefinition.Handler(parameters);

            int stats;
            var primaryName = actionDefinition.Synonyms.First();
            if (!ActionStats.TryGetValue(primaryName, out stats))
            {
                ActionStats[primaryName] = 0;
            }

            ActionStats[primaryName] = ++stats;
            SaveWorkflowData();

            return result;
        }

        private ActionDefinition GetActionDefinition(string action)
        {
            ActionDefinition actionDefinition;
            if (!_actionsDefinitions.TryGetValue(action, out actionDefinition))
            {
                throw new ArgumentOutOfRangeException(nameof(action), $"Action \"{action}\" is not configured");
            }

            return actionDefinition;
        }

        private IList<string> GetAvailableActions() => 
            _actions.Where(a => IsActionAllowed(a) && !IsActionHidden(a)).ToList();

        private void ConfigureActionCore<T>(
            string action,
            Func<NamedValues, T> actionHandler,
            IReadOnlyDictionary<string, object> metadata,
            IList<string> synonyms,
            bool isSynonym = false,
            bool isHidden = false)
        {
            ActionDefinition actionDefinition;
            if (_actionsDefinitions.TryGetValue(action, out actionDefinition))
            {
                throw new InvalidOperationException();
            }

            _actionsDefinitions[action] = new ActionDefinition
            {
                Handler = parameters => actionHandler(parameters),
                Metadata = new NamedValues(metadata ?? new Dictionary<string, object>()),
                Synonyms = synonyms,
                IsHidden = isHidden
            };

            if (!isSynonym)
            {
                _actions.Add(action);
            }
        }

        protected internal class ActionExecutedEventArgs : EventArgs
        {
            public ActionExecutedEventArgs(IEnumerable<string> synonyms, NamedValues parameters)
            {
                Synonyms = synonyms;
                Parameters = parameters;
            }

            public IEnumerable<string> Synonyms { get; }

            public NamedValues Parameters { get; }
        }

        private class ActionDefinition
        {
            public Func<NamedValues, object> Handler { get; set; }

            public NamedValues Metadata { get; set; }

            public IList<string> Synonyms { get; set; }

            public bool IsHidden { get; set; }
        }

        private class DummyWorkflowStateRepository : IWorkflowStateRepository
        {
            public void SaveWorkflowData(WorkflowBase workflow)
            {
            }

            public void MarkWorkflowAsCompleted(WorkflowBase workflow)
            {
            }

            public void MarkWorkflowAsFailed(WorkflowBase workflow, Exception exception)
            {
            }

            public void MarkWorkflowAsCanceled(WorkflowBase workflow, Exception exception)
            {
            }

            public void MarkWorkflowAsSleeping(WorkflowBase workflow)
            {
            }

            public void MarkWorkflowAsInProgress(WorkflowBase workflow)
            {
            }
        }
    }
}<|MERGE_RESOLUTION|>--- conflicted
+++ resolved
@@ -548,14 +548,8 @@
             return (T)result;
         }
 
-<<<<<<< HEAD
         protected bool IsActionHidden(string action) => _actionsDefinitions[action].IsHidden;
 
-        private static Exception GetAggregatedExceptions(Exception exception, Exception newException) => 
-            exception == null ? newException : new AggregateException(exception, newException);
-
-=======
->>>>>>> 8d15becc
         private void ProcessWorkflowCompletion(
             Task task,
             Action afterWorkflowFinished,
